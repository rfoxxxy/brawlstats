--- conflicted
+++ resolved
@@ -8,11 +8,6 @@
 
 [testenv]
 deps = -r{toxinidir}/requirements-dev.txt
-<<<<<<< HEAD
-sitepackages = true
-whitelist_externals = flake8,pytest
-=======
->>>>>>> e95c6ec6
 commands =
     flake8 tests
     pytest
